package handlers

import (
	"context"
	"net/http"
	"strconv"

	"github.com/gin-gonic/gin"
	"github.com/mikejsmith1985/devsmith-modular-platform/internal/instrumentation"
	"github.com/mikejsmith1985/devsmith-modular-platform/internal/review/db"
	"github.com/mikejsmith1985/devsmith-modular-platform/internal/review/models"
	"github.com/mikejsmith1985/devsmith-modular-platform/internal/review/services"
)

// ReviewHandler handles HTTP requests for the review service.
type ReviewHandler struct {
	scanService    ScanServiceInterface
	skimService    *services.SkimService
	reviewService  ReviewServiceInterface
	previewService *services.PreviewService
	instrLogger    *instrumentation.ServiceInstrumentationLogger
}

// NewReviewHandler creates a new instance of ReviewHandler.
func NewReviewHandler(reviewService ReviewServiceInterface, previewService *services.PreviewService, skimService *services.SkimService, scanService ScanServiceInterface, instrLogger *instrumentation.ServiceInstrumentationLogger) *ReviewHandler {
	return &ReviewHandler{
		reviewService:  reviewService,
		previewService: previewService,
		skimService:    skimService,
		scanService:    scanService,
		instrLogger:    instrLogger,
	}
}

// GetScanAnalysis handles Scan Mode requests
func (h *ReviewHandler) GetScanAnalysis(c *gin.Context) {
	// Check and handle errors for ParseInt
	id, err := strconv.ParseInt(c.Param("id"), 10, 64)
	if err != nil {
<<<<<<< HEAD
		h.instrLogger.SafeLogValidationFailure(c.Request.Context(), "invalid_review_id", "review ID must be a valid integer", nil)
=======
		//nolint:errcheck,gosec // Logger always returns nil, safe to ignore
		h.instrLogger.LogValidationFailure(c.Request.Context(), "invalid_review_id", "review ID must be a valid integer", nil)
>>>>>>> 4700c007
		c.JSON(http.StatusBadRequest, gin.H{"error": "invalid review ID"})
		return
	}

	query := c.Query("q") // GET /api/reviews/:id/scan?q=authentication

	// Validate reading mode and query
	readingMode := c.DefaultQuery("mode", "scan")
	if !ValidateRequest(c, func() error {
		return ValidateScanRequest(readingMode, query)
	}) {
		return
	}

	// Check and handle errors for GetReview
	review, err := h.reviewService.GetReview(c.Request.Context(), id)
	if err != nil {
<<<<<<< HEAD
		h.instrLogger.SafeLogError(c.Request.Context(), "retrieve_review_failed", "failed to retrieve review from database", map[string]interface{}{
=======
		//nolint:errcheck,gosec // Logger always returns nil, safe to ignore
		h.instrLogger.LogError(c.Request.Context(), "retrieve_review_failed", "failed to retrieve review from database", map[string]interface{}{
>>>>>>> 4700c007
			"review_id": id,
			"error":     err.Error(),
		})
		c.JSON(http.StatusInternalServerError, gin.H{"error": "failed to retrieve review"})
		return
	}

	// Check and handle errors for AnalyzeScan
	output, err := h.scanService.AnalyzeScan(c.Request.Context(), review.ID, query)
	if err != nil {
<<<<<<< HEAD
		h.instrLogger.SafeLogError(c.Request.Context(), "scan_analysis_failed", "failed to perform scan analysis", map[string]interface{}{
=======
		//nolint:errcheck,gosec // Logger always returns nil, safe to ignore
		h.instrLogger.LogError(c.Request.Context(), "scan_analysis_failed", "failed to perform scan analysis", map[string]interface{}{
>>>>>>> 4700c007
			"review_id": review.ID,
			"query":     query,
			"error":     err.Error(),
		})
		c.JSON(http.StatusInternalServerError, gin.H{"error": "failed to analyze scan"})
		return
	}

	// Log successful scan completion
<<<<<<< HEAD
	h.instrLogger.SafeLogEvent(c.Request.Context(), "scan_analysis_completed", map[string]interface{}{
=======
	//nolint:errcheck,gosec // Logger always returns nil, safe to ignore
	h.instrLogger.LogEvent(c.Request.Context(), "scan_analysis_completed", map[string]interface{}{
>>>>>>> 4700c007
		"review_id":    review.ID,
		"query":        query,
		"reading_mode": readingMode,
	})

	c.JSON(http.StatusOK, output)
}

// CreateReviewSession handles POST /api/review/sessions
func (h *ReviewHandler) CreateReviewSession(c *gin.Context) {
	var req struct {
		Title        string `json:"title"`
		CodeSource   string `json:"code_source"`
		GithubRepo   string `json:"github_repo"`
		GithubBranch string `json:"github_branch"`
		PastedCode   string `json:"pasted_code"`
		UserID       int64  `json:"user_id"`
	}
	if err := c.ShouldBindJSON(&req); err != nil {
<<<<<<< HEAD
		h.instrLogger.SafeLogValidationFailure(c.Request.Context(), "invalid_request_format", "request body could not be parsed as JSON", nil)
=======
		//nolint:errcheck,gosec // Logger always returns nil, safe to ignore
		h.instrLogger.LogValidationFailure(c.Request.Context(), "invalid_request_format", "request body could not be parsed as JSON", nil)
>>>>>>> 4700c007
		c.JSON(http.StatusBadRequest, gin.H{"error": "invalid request format"})
		return
	}

	// Validate all inputs
	if !ValidateRequest(c, func() error {
		return ValidateCreateReviewRequest(req.Title, req.CodeSource, req.PastedCode, req.GithubRepo, req.GithubBranch)
	}) {
		return
	}

	review := &db.Review{
		UserID:       req.UserID,
		Title:        req.Title,
		CodeSource:   req.CodeSource,
		GithubRepo:   req.GithubRepo,
		GithubBranch: req.GithubBranch,
		PastedCode:   req.PastedCode,
	}
	created, err := h.reviewService.CreateReview(c.Request.Context(), review)
	if err != nil {
<<<<<<< HEAD
		h.instrLogger.SafeLogError(c.Request.Context(), "create_review_failed", "failed to create review session", map[string]interface{}{
=======
		//nolint:errcheck,gosec // Logger always returns nil, safe to ignore
		h.instrLogger.LogError(c.Request.Context(), "create_review_failed", "failed to create review session", map[string]interface{}{
>>>>>>> 4700c007
			"title":       req.Title,
			"code_source": req.CodeSource,
			"error":       err.Error(),
		})
		c.JSON(http.StatusInternalServerError, gin.H{"error": "failed to create review session"})
		return
	}

	// Log successful session creation
<<<<<<< HEAD
	h.instrLogger.SafeLogEvent(c.Request.Context(), "review_session_created", map[string]interface{}{
=======
	//nolint:errcheck,gosec // Logger always returns nil, safe to ignore
	h.instrLogger.LogEvent(c.Request.Context(), "review_session_created", map[string]interface{}{
>>>>>>> 4700c007
		"review_id":   created.ID,
		"user_id":     req.UserID,
		"title":       req.Title,
		"code_source": req.CodeSource,
		"code_size":   len(req.PastedCode),
	})

	c.JSON(http.StatusCreated, created)
}

// ReviewServiceInterface defines the contract for review-related services.
type ReviewServiceInterface interface {
	// GetReview retrieves a review by its ID.
	GetReview(ctx context.Context, id int64) (*models.Review, error)
	// CreateReview creates a new review.
	CreateReview(ctx context.Context, review *db.Review) (*db.Review, error)
}

// ScanServiceInterface defines the contract for scan-related services.
type ScanServiceInterface interface {
	// AnalyzeScan analyzes the scan for a given review.
	AnalyzeScan(ctx context.Context, reviewID int64, query string) (*models.ScanModeOutput, error)
}

// GetSkimAnalysis handles GET /api/reviews/:id/skim
func (h *ReviewHandler) GetSkimAnalysis(c *gin.Context) {
	// Check and handle errors for ParseInt
	id, err := strconv.ParseInt(c.Param("id"), 10, 64)
	if err != nil {
		c.JSON(http.StatusBadRequest, gin.H{"error": "invalid review ID"})
		return
	}

	review, err := h.reviewService.GetReview(c.Request.Context(), id)
	if err != nil {
		c.JSON(http.StatusNotFound, gin.H{"error": "review not found"})
		return
	}

	output, err := h.skimService.AnalyzeSkim(c.Request.Context(), review.ID, "owner", "repo")
	if err != nil {
		c.JSON(http.StatusInternalServerError, gin.H{"error": err.Error()})
		return
	}

	c.JSON(http.StatusOK, output)
}

// ListReviewSessions handles GET /api/review/sessions
func (h *ReviewHandler) ListReviewSessions(c *gin.Context) {
	// TODO: Replace with real DB query
	sessions := []gin.H{
		{"id": 1, "title": "Example Session", "user_id": 42},
	}
	c.JSON(http.StatusOK, gin.H{"sessions": sessions})
}<|MERGE_RESOLUTION|>--- conflicted
+++ resolved
@@ -37,12 +37,8 @@
 	// Check and handle errors for ParseInt
 	id, err := strconv.ParseInt(c.Param("id"), 10, 64)
 	if err != nil {
-<<<<<<< HEAD
-		h.instrLogger.SafeLogValidationFailure(c.Request.Context(), "invalid_review_id", "review ID must be a valid integer", nil)
-=======
 		//nolint:errcheck,gosec // Logger always returns nil, safe to ignore
 		h.instrLogger.LogValidationFailure(c.Request.Context(), "invalid_review_id", "review ID must be a valid integer", nil)
->>>>>>> 4700c007
 		c.JSON(http.StatusBadRequest, gin.H{"error": "invalid review ID"})
 		return
 	}
@@ -60,12 +56,8 @@
 	// Check and handle errors for GetReview
 	review, err := h.reviewService.GetReview(c.Request.Context(), id)
 	if err != nil {
-<<<<<<< HEAD
-		h.instrLogger.SafeLogError(c.Request.Context(), "retrieve_review_failed", "failed to retrieve review from database", map[string]interface{}{
-=======
 		//nolint:errcheck,gosec // Logger always returns nil, safe to ignore
 		h.instrLogger.LogError(c.Request.Context(), "retrieve_review_failed", "failed to retrieve review from database", map[string]interface{}{
->>>>>>> 4700c007
 			"review_id": id,
 			"error":     err.Error(),
 		})
@@ -76,12 +68,8 @@
 	// Check and handle errors for AnalyzeScan
 	output, err := h.scanService.AnalyzeScan(c.Request.Context(), review.ID, query)
 	if err != nil {
-<<<<<<< HEAD
-		h.instrLogger.SafeLogError(c.Request.Context(), "scan_analysis_failed", "failed to perform scan analysis", map[string]interface{}{
-=======
 		//nolint:errcheck,gosec // Logger always returns nil, safe to ignore
 		h.instrLogger.LogError(c.Request.Context(), "scan_analysis_failed", "failed to perform scan analysis", map[string]interface{}{
->>>>>>> 4700c007
 			"review_id": review.ID,
 			"query":     query,
 			"error":     err.Error(),
@@ -91,12 +79,8 @@
 	}
 
 	// Log successful scan completion
-<<<<<<< HEAD
-	h.instrLogger.SafeLogEvent(c.Request.Context(), "scan_analysis_completed", map[string]interface{}{
-=======
 	//nolint:errcheck,gosec // Logger always returns nil, safe to ignore
 	h.instrLogger.LogEvent(c.Request.Context(), "scan_analysis_completed", map[string]interface{}{
->>>>>>> 4700c007
 		"review_id":    review.ID,
 		"query":        query,
 		"reading_mode": readingMode,
@@ -116,12 +100,8 @@
 		UserID       int64  `json:"user_id"`
 	}
 	if err := c.ShouldBindJSON(&req); err != nil {
-<<<<<<< HEAD
-		h.instrLogger.SafeLogValidationFailure(c.Request.Context(), "invalid_request_format", "request body could not be parsed as JSON", nil)
-=======
 		//nolint:errcheck,gosec // Logger always returns nil, safe to ignore
 		h.instrLogger.LogValidationFailure(c.Request.Context(), "invalid_request_format", "request body could not be parsed as JSON", nil)
->>>>>>> 4700c007
 		c.JSON(http.StatusBadRequest, gin.H{"error": "invalid request format"})
 		return
 	}
@@ -143,12 +123,8 @@
 	}
 	created, err := h.reviewService.CreateReview(c.Request.Context(), review)
 	if err != nil {
-<<<<<<< HEAD
-		h.instrLogger.SafeLogError(c.Request.Context(), "create_review_failed", "failed to create review session", map[string]interface{}{
-=======
 		//nolint:errcheck,gosec // Logger always returns nil, safe to ignore
 		h.instrLogger.LogError(c.Request.Context(), "create_review_failed", "failed to create review session", map[string]interface{}{
->>>>>>> 4700c007
 			"title":       req.Title,
 			"code_source": req.CodeSource,
 			"error":       err.Error(),
@@ -158,12 +134,8 @@
 	}
 
 	// Log successful session creation
-<<<<<<< HEAD
-	h.instrLogger.SafeLogEvent(c.Request.Context(), "review_session_created", map[string]interface{}{
-=======
 	//nolint:errcheck,gosec // Logger always returns nil, safe to ignore
 	h.instrLogger.LogEvent(c.Request.Context(), "review_session_created", map[string]interface{}{
->>>>>>> 4700c007
 		"review_id":   created.ID,
 		"user_id":     req.UserID,
 		"title":       req.Title,

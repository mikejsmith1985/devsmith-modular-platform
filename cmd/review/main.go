--- conflicted
+++ resolved
@@ -58,12 +58,8 @@
 		if c.Request.URL.Path != "/health" {
 			log.Printf("Incoming request: %s %s", c.Request.Method, c.Request.URL.Path)
 			// Log to instrumentation service asynchronously
-<<<<<<< HEAD
-			instrLogger.SafeLogEvent(c.Request.Context(), "request_received", map[string]interface{}{
-=======
 			//nolint:errcheck,gosec // Logger always returns nil, safe to ignore
 			instrLogger.LogEvent(c.Request.Context(), "request_received", map[string]interface{}{
->>>>>>> 4700c007
 				"method": c.Request.Method,
 				"path":   c.Request.URL.Path,
 			})
@@ -73,12 +69,8 @@
 
 	// Health and root endpoints
 	router.GET("/health", func(c *gin.Context) {
-<<<<<<< HEAD
-		instrLogger.SafeLogEvent(c.Request.Context(), "health_check", map[string]interface{}{
-=======
 		//nolint:errcheck,gosec // Logger always returns nil, safe to ignore
 		instrLogger.LogEvent(c.Request.Context(), "health_check", map[string]interface{}{
->>>>>>> 4700c007
 			"status": "healthy",
 		})
 		c.JSON(http.StatusOK, gin.H{

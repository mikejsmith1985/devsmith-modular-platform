module github.com/mikejsmith1985/devsmith-modular-platform

go 1.23.0

require (
	github.com/a-h/templ v0.3.960
	github.com/gin-gonic/gin v1.11.0
	github.com/golang-jwt/jwt/v5 v5.3.0
	github.com/google/uuid v1.6.0
	github.com/gorilla/websocket v1.5.3
	github.com/jackc/pgx/v5 v5.7.6
	github.com/joho/godotenv v1.5.1
	github.com/lib/pq v1.10.9
	github.com/rs/zerolog v1.34.0
	github.com/sirupsen/logrus v1.9.3
	github.com/stretchr/testify v1.11.1
)

require (
<<<<<<< HEAD
	github.com/DATA-DOG/go-sqlmock v1.5.2 // indirect
=======
	github.com/a-h/templ v0.3.960 // indirect
>>>>>>> 612ab635
	github.com/bytedance/sonic v1.14.0 // indirect
	github.com/bytedance/sonic/loader v0.3.0 // indirect
	github.com/cloudwego/base64x v0.1.6 // indirect
	github.com/davecgh/go-spew v1.1.1 // indirect
	github.com/gabriel-vasile/mimetype v1.4.8 // indirect
	github.com/gin-contrib/sse v1.1.0 // indirect
	github.com/go-playground/locales v0.14.1 // indirect
	github.com/go-playground/universal-translator v0.18.1 // indirect
	github.com/go-playground/validator/v10 v10.27.0 // indirect
	github.com/goccy/go-json v0.10.2 // indirect
	github.com/goccy/go-yaml v1.18.0 // indirect
	github.com/jackc/pgpassfile v1.0.0 // indirect
	github.com/jackc/pgservicefile v0.0.0-20240606120523-5a60cdf6a761 // indirect
	github.com/jackc/puddle/v2 v2.2.2 // indirect
	github.com/joho/godotenv v1.5.1 // indirect
	github.com/json-iterator/go v1.1.12 // indirect
	github.com/klauspost/cpuid/v2 v2.3.0 // indirect
	github.com/kr/text v0.1.0 // indirect
	github.com/leodido/go-urn v1.4.0 // indirect
	github.com/mattn/go-colorable v0.1.13 // indirect
	github.com/mattn/go-isatty v0.0.20 // indirect
	github.com/modern-go/concurrent v0.0.0-20180228061459-e0a39a4cb421 // indirect
	github.com/modern-go/reflect2 v1.0.2 // indirect
	github.com/pelletier/go-toml/v2 v2.2.4 // indirect
	github.com/pmezard/go-difflib v1.0.0 // indirect
	github.com/quic-go/qpack v0.5.1 // indirect
	github.com/quic-go/quic-go v0.54.0 // indirect
	github.com/rogpeppe/go-internal v1.14.1 // indirect
	github.com/stretchr/objx v0.5.2 // indirect
	github.com/twitchyliquid64/golang-asm v0.15.1 // indirect
	github.com/ugorji/go/codec v1.3.0 // indirect
	go.uber.org/mock v0.5.0 // indirect
	golang.org/x/arch v0.20.0 // indirect
	golang.org/x/crypto v0.40.0 // indirect
	golang.org/x/mod v0.26.0 // indirect
	golang.org/x/net v0.42.0 // indirect
	golang.org/x/sync v0.16.0 // indirect
	golang.org/x/sys v0.35.0 // indirect
	golang.org/x/text v0.27.0 // indirect
	golang.org/x/tools v0.35.0 // indirect
	google.golang.org/protobuf v1.36.9 // indirect
	gopkg.in/yaml.v3 v3.0.1 // indirect
)<|MERGE_RESOLUTION|>--- conflicted
+++ resolved
@@ -17,11 +17,7 @@
 )
 
 require (
-<<<<<<< HEAD
-	github.com/DATA-DOG/go-sqlmock v1.5.2 // indirect
-=======
 	github.com/a-h/templ v0.3.960 // indirect
->>>>>>> 612ab635
 	github.com/bytedance/sonic v1.14.0 // indirect
 	github.com/bytedance/sonic/loader v0.3.0 // indirect
 	github.com/cloudwego/base64x v0.1.6 // indirect
